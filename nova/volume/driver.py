--- conflicted
+++ resolved
@@ -53,19 +53,12 @@
                     'discover volumes on the ip that starts with this prefix')
 
 
-<<<<<<< HEAD
-class AOEDriver(object):
-    """Executes commands relating to AOE volumes."""
-
-    def __init__(self, execute=process.simple_execute, *args, **kwargs):
-=======
 class VolumeDriver(object):
-    """Executes commands relating to Volumes"""
+    """Executes commands relating to Volumes."""
     def __init__(self, execute=process.simple_execute,
                  sync_exec=utils.execute, *args, **kwargs):
         # NOTE(vish): db is set by Manager
         self.db = None
->>>>>>> fb53f764
         self._execute = execute
         self._sync_exec = sync_exec
 
@@ -94,17 +87,9 @@
                                   % FLAGS.volume_group)
 
     @defer.inlineCallbacks
-<<<<<<< HEAD
-    def create_volume(self, volume_name, size):
+    def create_volume(self, volume):
         """Creates a logical volume."""
-        # NOTE(vish): makes sure that the volume group exists
-        yield self._execute("vgs %s" % FLAGS.volume_group)
-        if int(size) == 0:
-=======
-    def create_volume(self, volume):
-        """Creates a logical volume"""
         if int(volume['size']) == 0:
->>>>>>> fb53f764
             sizestr = '100M'
         else:
             sizestr = '%sG' % volume['size']
@@ -114,47 +99,13 @@
                              FLAGS.volume_group))
 
     @defer.inlineCallbacks
-<<<<<<< HEAD
-    def delete_volume(self, volume_name):
+    def delete_volume(self, volume):
         """Deletes a logical volume."""
-=======
-    def delete_volume(self, volume):
-        """Deletes a logical volume"""
->>>>>>> fb53f764
         yield self._try_execute("sudo lvremove -f %s/%s" %
                                 (FLAGS.volume_group,
                                  volume['name']))
 
     @defer.inlineCallbacks
-<<<<<<< HEAD
-    def create_export(self, volume_name, shelf_id, blade_id):
-        """Creates an export for a logical volume."""
-        yield self._try_execute(
-                "sudo vblade-persist setup %s %s %s /dev/%s/%s" %
-                (shelf_id,
-                 blade_id,
-                 FLAGS.aoe_eth_dev,
-                 FLAGS.volume_group,
-                 volume_name))
-
-    @defer.inlineCallbacks
-    def discover_volume(self, _volume_name):
-        """Discover volume on a remote host."""
-        yield self._execute("sudo aoe-discover")
-        yield self._execute("sudo aoe-stat")
-
-    @defer.inlineCallbacks
-    def remove_export(self, _volume_name, shelf_id, blade_id):
-        """Removes an export for a logical volume."""
-        yield self._try_execute("sudo vblade-persist stop %s %s" %
-                                (shelf_id, blade_id))
-        yield self._try_execute("sudo vblade-persist destroy %s %s" %
-                                (shelf_id, blade_id))
-
-    @defer.inlineCallbacks
-    def ensure_exports(self):
-        """Runs all existing exports."""
-=======
     def local_path(self, volume):
         yield  # NOTE(vish): stops deprecation warning
         escaped_group = FLAGS.volume_group.replace('-', '--')
@@ -163,39 +114,39 @@
                                                  escaped_name))
 
     def ensure_export(self, context, volume):
-        """Safely and synchronously recreates an export for a logical volume"""
+        """Safely and synchronously recreates an export for a logical volume."""
         raise NotImplementedError()
 
     @defer.inlineCallbacks
     def create_export(self, context, volume):
-        """Exports the volume"""
+        """Exports the volume."""
         raise NotImplementedError()
 
     @defer.inlineCallbacks
     def remove_export(self, context, volume):
-        """Removes an export for a logical volume"""
+        """Removes an export for a logical volume."""
         raise NotImplementedError()
 
     @defer.inlineCallbacks
     def discover_volume(self, volume):
-        """Discover volume on a remote host"""
+        """Discover volume on a remote host."""
         raise NotImplementedError()
 
     @defer.inlineCallbacks
     def undiscover_volume(self, volume):
-        """Undiscover volume on a remote host"""
+        """Undiscover volume on a remote host."""
         raise NotImplementedError()
 
 
 class AOEDriver(VolumeDriver):
-    """Implements AOE specific volume commands"""
+    """Implements AOE specific volume commands."""
 
     def ensure_export(self, context, volume):
         # NOTE(vish): we depend on vblade-persist for recreating exports
         pass
 
     def _ensure_blades(self, context):
-        """Ensure that blades have been created in datastore"""
+        """Ensure that blades have been created in datastore."""
         total_blades = FLAGS.num_shelves * FLAGS.blades_per_shelf
         if self.db.export_device_count(context) >= total_blades:
             return
@@ -206,7 +157,7 @@
 
     @defer.inlineCallbacks
     def create_export(self, context, volume):
-        """Creates an export for a logical volume"""
+        """Creates an export for a logical volume."""
         self._ensure_blades(context)
         (shelf_id,
          blade_id) = self.db.volume_allocate_shelf_and_blade(context,
@@ -218,7 +169,6 @@
                  FLAGS.aoe_eth_dev,
                  FLAGS.volume_group,
                  volume['name']))
->>>>>>> fb53f764
         # NOTE(vish): The standard _try_execute does not work here
         #             because these methods throw errors if other
         #             volumes on this host are in the process of
@@ -234,7 +184,7 @@
 
     @defer.inlineCallbacks
     def remove_export(self, context, volume):
-        """Removes an export for a logical volume"""
+        """Removes an export for a logical volume."""
         (shelf_id,
          blade_id) = self.db.volume_get_shelf_and_blade(context,
                                                         volume['id'])
@@ -245,13 +195,13 @@
 
     @defer.inlineCallbacks
     def discover_volume(self, _volume):
-        """Discover volume on a remote host"""
+        """Discover volume on a remote host."""
         yield self._execute("sudo aoe-discover")
         yield self._execute("sudo aoe-stat", check_exit_code=False)
 
     @defer.inlineCallbacks
     def undiscover_volume(self, _volume):
-        """Undiscover volume on a remote host"""
+        """Undiscover volume on a remote host."""
         yield
 
 
@@ -264,21 +214,21 @@
                                             *args, **kwargs)
 
     def check_for_setup_error(self):
-        """Returns an error if prerequisites aren't met"""
+        """No setup necessary in fake mode."""
         pass
 
     @staticmethod
     def fake_execute(cmd, *_args, **_kwargs):
-        """Execute that simply logs the command"""
+        """Execute that simply logs the command."""
         logging.debug("FAKE AOE: %s", cmd)
         return (None, None)
 
 
 class ISCSIDriver(VolumeDriver):
-    """Executes commands relating to ISCSI volumes"""
+    """Executes commands relating to ISCSI volumes."""
 
     def ensure_export(self, context, volume):
-        """Safely and synchronously recreates an export for a logical volume"""
+        """Safely and synchronously recreates an export for a logical volume."""
         iscsi_target = self.db.volume_get_iscsi_target_num(context,
                                                            volume['id'])
         iscsi_name = "%s%s" % (FLAGS.iscsi_target_prefix, volume['name'])
@@ -293,7 +243,7 @@
                         check_exit_code=False)
 
     def _ensure_iscsi_targets(self, context, host):
-        """Ensure that target ids have been created in datastore"""
+        """Ensure that target ids have been created in datastore."""
         host_iscsi_targets = self.db.iscsi_target_count_by_host(context, host)
         if host_iscsi_targets >= FLAGS.iscsi_num_targets:
             return
@@ -304,7 +254,7 @@
 
     @defer.inlineCallbacks
     def create_export(self, context, volume):
-        """Creates an export for a logical volume"""
+        """Creates an export for a logical volume."""
         self._ensure_iscsi_targets(context, volume['host'])
         iscsi_target = self.db.volume_allocate_iscsi_target(context,
                                                       volume['id'],
@@ -320,7 +270,7 @@
 
     @defer.inlineCallbacks
     def remove_export(self, context, volume):
-        """Removes an export for a logical volume"""
+        """Removes an export for a logical volume."""
         iscsi_target = self.db.volume_get_iscsi_target_num(context,
                                                            volume['id'])
         yield self._execute("sudo ietadm --op delete --tid=%s "
@@ -330,6 +280,7 @@
 
     @defer.inlineCallbacks
     def _get_name_and_portal(self, volume_name, host):
+        """Gets iscsi name and portal from volume name and host."""
         (out, _err) = yield self._execute("sudo iscsiadm -m discovery -t "
                                          "sendtargets -p %s" % host)
         for target in out.splitlines():
@@ -341,7 +292,7 @@
 
     @defer.inlineCallbacks
     def discover_volume(self, volume):
-        """Discover volume on a remote host"""
+        """Discover volume on a remote host."""
         (iscsi_name,
          iscsi_portal) = yield self._get_name_and_portal(volume['name'],
                                                          volume['host'])
@@ -354,7 +305,7 @@
 
     @defer.inlineCallbacks
     def undiscover_volume(self, volume):
-        """Undiscover volume on a remote host"""
+        """Undiscover volume on a remote host."""
         (iscsi_name,
          iscsi_portal) = yield self._get_name_and_portal(volume['name'],
                                                          volume['host'])
@@ -368,23 +319,18 @@
 
 
 class FakeISCSIDriver(ISCSIDriver):
-    """Logs calls instead of executing"""
+    """Logs calls instead of executing."""
     def __init__(self, *args, **kwargs):
         super(FakeISCSIDriver, self).__init__(execute=self.fake_execute,
                                               sync_exec=self.fake_execute,
                                               *args, **kwargs)
 
     def check_for_setup_error(self):
-        """Returns an error if prerequisites aren't met"""
+        """No setup necessary in fake mode."""
         pass
 
     @staticmethod
     def fake_execute(cmd, *_args, **_kwargs):
-<<<<<<< HEAD
         """Execute that simply logs the command."""
-        logging.debug("FAKE AOE: %s", cmd)
-=======
-        """Execute that simply logs the command"""
         logging.debug("FAKE ISCSI: %s", cmd)
-        return (None, None)
->>>>>>> fb53f764
+        return (None, None)