--- conflicted
+++ resolved
@@ -56,13 +56,9 @@
         pass
 
 
-<<<<<<< HEAD
-class ViewBuilder_1_1(ViewBuilder):
+class ViewBuilderV11(ViewBuilder):
     """Openstack API v1.1 flavors view builder."""
 
-=======
-class ViewBuilderV11(ViewBuilder):
->>>>>>> c53e5657
     def __init__(self, base_url):
         """
         :param base_url: url of the root wsgi application
@@ -96,17 +92,5 @@
         return links
 
     def generate_href(self, flavor_id):
-<<<<<<< HEAD
         """Create an url that refers to a specific flavor id."""
-        return "%s/flavors/%s" % (self.base_url, flavor_id)
-
-
-class ViewBuilder_1_0(ViewBuilder):
-    """
-    Openstack API v1.0 flavors view builder. Currently, there
-    are no 1.0-specific attributes of a flavor.
-    """
-    pass
-=======
-        return "%s/flavors/%s" % (self.base_url, flavor_id)
->>>>>>> c53e5657
+        return "%s/flavors/%s" % (self.base_url, flavor_id)