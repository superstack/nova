# vim: tabstop=4 shiftwidth=4 softtabstop=4

# Copyright 2010 United States Government as represented by the
# Administrator of the National Aeronautics and Space Administration.
# All Rights Reserved.
#
#    Licensed under the Apache License, Version 2.0 (the "License"); you may
#    not use this file except in compliance with the License. You may obtain
#    a copy of the License at
#
#         http://www.apache.org/licenses/LICENSE-2.0
#
#    Unless required by applicable law or agreed to in writing, software
#    distributed under the License is distributed on an "AS IS" BASIS, WITHOUT
#    WARRANTIES OR CONDITIONS OF ANY KIND, either express or implied. See the
#    License for the specific language governing permissions and limitations
#    under the License.

"""
WSGI middleware for OpenStack API controllers.
"""

import routes
import webob.dec
import webob.exc

from nova import flags
from nova import log as logging
from nova import wsgi
from nova.api.openstack import accounts
from nova.api.openstack import faults
from nova.api.openstack import backup_schedules
from nova.api.openstack import consoles
from nova.api.openstack import flavors
from nova.api.openstack import images
from nova.api.openstack import servers
from nova.api.openstack import shared_ip_groups
<<<<<<< HEAD
from nova.api.openstack import volumes
=======
from nova.api.openstack import users
>>>>>>> 5d0ca375
from nova.api.openstack import zones


LOG = logging.getLogger('nova.api.openstack')
FLAGS = flags.FLAGS
flags.DEFINE_bool('allow_admin_api',
    False,
    'When True, this API service will accept admin operations.')


class FaultWrapper(wsgi.Middleware):
    """Calls down the middleware stack, making exceptions into faults."""

    @webob.dec.wsgify(RequestClass=wsgi.Request)
    def __call__(self, req):
        try:
            return req.get_response(self.application)
        except Exception as ex:
            LOG.exception(_("Caught error: %s"), unicode(ex))
            exc = webob.exc.HTTPInternalServerError(explanation=unicode(ex))
            return faults.Fault(exc)


class APIRouter(wsgi.Router):
    """
    Routes requests on the OpenStack API to the appropriate controller
    and method.
    """

    @classmethod
    def factory(cls, global_config, **local_config):
        """Simple paste factory, :class:`nova.wsgi.Router` doesn't have one"""
        return cls()

    def __init__(self):
        mapper = routes.Mapper()

        server_members = {'action': 'POST'}
        if FLAGS.allow_admin_api:
            LOG.debug(_("Including admin operations in API."))

            server_members['pause'] = 'POST'
            server_members['unpause'] = 'POST'
            server_members['diagnostics'] = 'GET'
            server_members['actions'] = 'GET'
            server_members['suspend'] = 'POST'
            server_members['resume'] = 'POST'
            server_members['rescue'] = 'POST'
            server_members['unrescue'] = 'POST'
            server_members['reset_network'] = 'POST'
            server_members['inject_network_info'] = 'POST'

            mapper.resource("zone", "zones", controller=zones.Controller(),
                        collection={'detail': 'GET', 'info': 'GET'}),

            mapper.resource("user", "users", controller=users.Controller(),
                        collection={'detail': 'GET'})

            mapper.resource("account", "accounts",
                            controller=accounts.Controller(),
                            collection={'detail': 'GET'})

        mapper.resource("server", "servers", controller=servers.Controller(),
                        collection={'detail': 'GET'},
                        member=server_members)

        mapper.resource("backup_schedule", "backup_schedule",
                        controller=backup_schedules.Controller(),
                        parent_resource=dict(member_name='server',
                        collection_name='servers'))

        mapper.resource("console", "consoles",
                        controller=consoles.Controller(),
                        parent_resource=dict(member_name='server',
                        collection_name='servers'))

        mapper.resource("image", "images", controller=images.Controller(),
                        collection={'detail': 'GET'})
        mapper.resource("flavor", "flavors", controller=flavors.Controller(),
                        collection={'detail': 'GET'})
        mapper.resource("shared_ip_group", "shared_ip_groups",
                        collection={'detail': 'GET'},
                        controller=shared_ip_groups.Controller())

        #NOTE(justinsb): volumes is not yet part of the official API
        mapper.resource("volume", "volumes",
                        controller=volumes.Controller(),
                        collection={'detail': 'GET'})

        super(APIRouter, self).__init__(mapper)


class Versions(wsgi.Application):
    @webob.dec.wsgify(RequestClass=wsgi.Request)
    def __call__(self, req):
        """Respond to a request for all OpenStack API versions."""
        response = {
                "versions": [
                    dict(status="CURRENT", id="v1.0")]}
        metadata = {
            "application/xml": {
                "attributes": dict(version=["status", "id"])}}

        content_type = req.best_match_content_type()
        return wsgi.Serializer(metadata).serialize(response, content_type)<|MERGE_RESOLUTION|>--- conflicted
+++ resolved
@@ -35,11 +35,8 @@
 from nova.api.openstack import images
 from nova.api.openstack import servers
 from nova.api.openstack import shared_ip_groups
-<<<<<<< HEAD
 from nova.api.openstack import volumes
-=======
 from nova.api.openstack import users
->>>>>>> 5d0ca375
 from nova.api.openstack import zones
 
 
