--- conflicted
+++ resolved
@@ -51,11 +51,6 @@
     def __init__(self, session):
         self.XenAPI = session.get_imported_xenapi()
         self._session = session
-<<<<<<< HEAD
-        self.known_vm_refs = []
-=======
-
->>>>>>> 9610c610
         VMHelper.XenAPI = self.XenAPI
 
     def list_instances(self):
@@ -87,19 +82,8 @@
         user = AuthManager().get_user(instance.user_id)
         project = AuthManager().get_project(instance.project_id)
 
-<<<<<<< HEAD
-        #if kernel is not present we must download a raw disk
-        if instance.kernel_id:
-            disk_image_type = ImageType.DISK
-        else:
-            disk_image_type = ImageType.DISK_RAW
-        # TODO: Coalesce fetch_image, lookup_image and
-        # manipulate_root_image so requires a single VDI mount/umount
-        # sequence
-=======
         disk_image_type = VMHelper.determine_disk_image_type(instance)
 
->>>>>>> 9610c610
         vdi_uuid = VMHelper.fetch_image(self._session, instance.id,
             instance.image_id, user, project, disk_image_type)
 
@@ -194,19 +178,29 @@
         a vm name or a vm instance, and want a vm instance in return.
         """
         vm = None
-        if instance_or_vm in self.known_vm_refs:
+        #assume instance_or_vm is an instance object
+        try:
+            instance_name = instance_or_vm.name
+        except (AttributeError, KeyError):
+            if isinstance(instance_or_vm, (int, long)):
+                ctx = context.get_admin_context()
+                instance_obj = db.instance_get(ctx, instance_or_vm)
+                instance_name = instance_obj.name
+            else:
+                instance_name = instance_or_vm
+        #try to lookup instance
+        vm = VMHelper.lookup(self._session, instance_name)
+        #if vm=None might be a VM ref
+        if vm == None:
+            vm_rec = self._session.get_xenapi().VM.get_record(instance_or_vm)
+            if vm_rec != None:
+                #found - it is a vm ref
                 return instance_or_vm
-        instance_name = instance_or_vm
-        #if instance_or_vm is not a string;
-        #must be an ID or a vm instance
-        if not isinstance(instance_or_vm, str):
-            instance_name = instance_or_vm.name
-        vm = VMHelper.lookup(self._session, instance_name)
-        self.known_vm_refs.append(vm)
-        if vm is None:
-            raise exception.NotFound(
-                            _('Instance not present %s') % instance_name)
-        return vm
+        else:
+            return vm
+        #if we end up here instance_or_vm is neither an instance id or VM ref
+        raise exception.NotFound(
+                        _('Instance not present %s') % instance_name)
 
     def _acquire_bootlock(self, vm):
         """Prevent an instance from booting"""
@@ -630,7 +624,6 @@
 
             mac_id = instance.mac_address.replace(':', '')
             location = 'vm-data/networking/%s' % mac_id
-<<<<<<< HEAD
             #salvatore-orlando: key for broadcast address
             #provisionally set to 'broadcast'
             mapping = {'label': network['label'],
@@ -638,17 +631,9 @@
                        'broadcast': network['broadcast'],
                        'mac': instance.mac_address,
                        'dns': [network['dns']],
-                       'ips': [ip_dict(ip) for ip in network_IPs]}
-=======
-            mapping = {
-                'label': network['label'],
-                'gateway': network['gateway'],
-                'mac': instance.mac_address,
-                'dns': [network['dns']],
-                'ips': [ip_dict(ip) for ip in network_IPs],
-                'ip6s': [ip6_dict(ip) for ip in network_IPs]}
-
->>>>>>> 9610c610
+                       'ips': [ip_dict(ip) for ip in network_IPs],
+                       'ip6s': [ip6_dict(ip) for ip in network_IPs]}
+
             self.write_to_param_xenstore(vm_opaque_ref, {location: mapping})
 
             try:
@@ -683,7 +668,7 @@
             if network_ref:
                 try:
                     device = "1" if instance._rescue else "0"
-                except AttributeError:
+                except (AttributeError, KeyError):
                     device = "0"
 
                 VMHelper.create_vif(
