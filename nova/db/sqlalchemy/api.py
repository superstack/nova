# vim: tabstop=4 shiftwidth=4 softtabstop=4

# Copyright 2010 United States Government as represented by the
# Administrator of the National Aeronautics and Space Administration.
# All Rights Reserved.
#
#    Licensed under the Apache License, Version 2.0 (the "License"); you may
#    not use this file except in compliance with the License. You may obtain
#    a copy of the License at
#
#         http://www.apache.org/licenses/LICENSE-2.0
#
#    Unless required by applicable law or agreed to in writing, software
#    distributed under the License is distributed on an "AS IS" BASIS, WITHOUT
#    WARRANTIES OR CONDITIONS OF ANY KIND, either express or implied. See the
#    License for the specific language governing permissions and limitations
#    under the License.
"""
Implementation of SQLAlchemy backend
"""

from nova import db
from nova import exception
from nova import flags
from nova.db.sqlalchemy import models
from nova.db.sqlalchemy.session import managed_session
from sqlalchemy import or_
from sqlalchemy.sql import func

FLAGS = flags.FLAGS

# NOTE(vish): disabling docstring pylint because the docstrings are
#             in the interface definition
# pylint: disable-msg=C0111

###################


def service_get(_context, service_id):
    return models.Service.find(service_id)


def service_get_by_args(_context, host, binary):
    return models.Service.find_by_args(host, binary)


<<<<<<< HEAD
def daemon_get_all_by_topic(context, topic):
    with managed_session() as session:
        return session.query(models.Daemon) \
                      .filter_by(deleted=False) \
                      .filter_by(topic=topic) \
                      .all()


def daemon_get_all_compute_sorted(_context):
    with managed_session() as session:
        # NOTE(vish): The intended query is below
        #             SELECT daemons.*, inst_count.instance_count
        #             FROM daemons LEFT OUTER JOIN
        #             (SELECT host, count(*) AS instance_count
        #              FROM instances GROUP BY host) AS inst_count
        subq = session.query(models.Instance.host,
                             func.count('*').label('instance_count')) \
                      .filter_by(deleted=False) \
                      .group_by(models.Instance.host) \
                      .subquery()
        topic = 'compute'
        return session.query(models.Daemon, subq.c.instance_count) \
                      .filter_by(topic=topic) \
                      .filter_by(deleted=False) \
                      .outerjoin((subq, models.Daemon.host == subq.c.host)) \
                      .order_by(subq.c.instance_count) \
                      .all()


def daemon_create(_context, values):
    daemon_ref = models.Daemon()
=======
def service_create(_context, values):
    service_ref = models.Service()
>>>>>>> 57a103b3
    for (key, value) in values.iteritems():
        service_ref[key] = value
    service_ref.save()
    return service_ref.id


def service_update(context, service_id, values):
    service_ref = service_get(context, service_id)
    for (key, value) in values.iteritems():
        service_ref[key] = value
    service_ref.save()


###################


def floating_ip_allocate_address(_context, host, project_id):
    with managed_session(autocommit=False) as session:
        floating_ip_ref = session.query(models.FloatingIp) \
                                 .filter_by(host=host) \
                                 .filter_by(fixed_ip_id=None) \
                                 .filter_by(deleted=False) \
                                 .with_lockmode('update') \
                                 .first()
        # NOTE(vish): if with_lockmode isn't supported, as in sqlite,
        #             then this has concurrency issues
        if not floating_ip_ref:
            raise db.NoMoreAddresses()
        floating_ip_ref['project_id'] = project_id
        session.add(floating_ip_ref)
        session.commit()
        return floating_ip_ref['address']


def floating_ip_create(_context, address, host):
    floating_ip_ref = models.FloatingIp()
    floating_ip_ref['address'] = address
    floating_ip_ref['host'] = host
    floating_ip_ref.save()
    return floating_ip_ref


def floating_ip_fixed_ip_associate(_context, floating_address, fixed_address):
    with managed_session(autocommit=False) as session:
        floating_ip_ref = models.FloatingIp.find_by_str(floating_address,
                                                        session=session)
        fixed_ip_ref = models.FixedIp.find_by_str(fixed_address,
                                                  session=session)
        floating_ip_ref.fixed_ip = fixed_ip_ref
        floating_ip_ref.save(session=session)
        session.commit()


def floating_ip_disassociate(_context, address):
    with managed_session(autocommit=False) as session:
        floating_ip_ref = models.FloatingIp.find_by_str(address,
                                                        session=session)
        fixed_ip_ref = floating_ip_ref.fixed_ip
        if fixed_ip_ref:
            fixed_ip_address = fixed_ip_ref['address']
        else:
            fixed_ip_address = None
        floating_ip_ref.fixed_ip = None
        floating_ip_ref.save(session=session)
        session.commit()
        return fixed_ip_address


def floating_ip_deallocate(_context, address):
    with managed_session(autocommit=False) as session:
        floating_ip_ref = models.FloatingIp.find_by_str(address,
                                                        session=session)
        floating_ip_ref['project_id'] = None
        floating_ip_ref.save(session=session)


def floating_ip_get_by_address(_context, address):
    return models.FloatingIp.find_by_str(address)


def floating_ip_get_instance(_context, address):
    with managed_session() as session:
        floating_ip_ref = models.FloatingIp.find_by_str(address,
                                                        session=session)
        return floating_ip_ref.fixed_ip.instance


###################


def fixed_ip_allocate(_context, network_id):
    with managed_session(autocommit=False) as session:
        network_or_none = or_(models.FixedIp.network_id == network_id,
                              models.FixedIp.network_id == None)
        fixed_ip_ref = session.query(models.FixedIp) \
                              .filter(network_or_none) \
                              .filter_by(reserved=False) \
                              .filter_by(allocated=False) \
                              .filter_by(leased=False) \
                              .filter_by(deleted=False) \
                              .with_lockmode('update') \
                              .first()
        # NOTE(vish): if with_lockmode isn't supported, as in sqlite,
        #             then this has concurrency issues
        if not fixed_ip_ref:
            raise db.NoMoreAddresses()
        if not fixed_ip_ref.network:
            fixed_ip_ref.network = models.Network.find(network_id)
        fixed_ip_ref['allocated'] = True
        session.add(fixed_ip_ref)
        session.commit()
        return fixed_ip_ref['address']


def fixed_ip_create(_context, values):
    fixed_ip_ref = models.FixedIp()
    for (key, value) in values.iteritems():
        fixed_ip_ref[key] = value
    fixed_ip_ref.save()
    return fixed_ip_ref['address']


def fixed_ip_get_by_address(_context, address):
    return models.FixedIp.find_by_str(address)


def fixed_ip_get_instance(_context, address):
    with managed_session() as session:
        return models.FixedIp.find_by_str(address, session=session).instance


def fixed_ip_get_network(_context, address):
    with managed_session() as session:
        return models.FixedIp.find_by_str(address, session=session).network


def fixed_ip_deallocate(context, address):
    fixed_ip_ref = fixed_ip_get_by_address(context, address)
    fixed_ip_ref['allocated'] = False
    fixed_ip_ref.save()


def fixed_ip_instance_associate(_context, address, instance_id):
    with managed_session(autocommit=False) as session:
        fixed_ip_ref = models.FixedIp.find_by_str(address, session=session)
        instance_ref = models.Instance.find(instance_id, session=session)
        fixed_ip_ref.instance = instance_ref
        fixed_ip_ref.save(session=session)
        session.commit()


def fixed_ip_instance_disassociate(_context, address):
    with managed_session(autocommit=False) as session:
        fixed_ip_ref = models.FixedIp.find_by_str(address, session=session)
        fixed_ip_ref.instance = None
        fixed_ip_ref.save(session=session)
        session.commit()


def fixed_ip_update(context, address, values):
    fixed_ip_ref = fixed_ip_get_by_address(context, address)
    for (key, value) in values.iteritems():
        fixed_ip_ref[key] = value
    fixed_ip_ref.save()


###################


def instance_create(_context, values):
    instance_ref = models.Instance()
    for (key, value) in values.iteritems():
        instance_ref[key] = value
    instance_ref.save()
    return instance_ref.id


def instance_destroy(context, instance_id):
    instance_ref = instance_get(context, instance_id)
    instance_ref.delete()


def instance_get(_context, instance_id):
    return models.Instance.find(instance_id)


def instance_get_all(_context):
    return models.Instance.all()


def instance_get_by_project(_context, project_id):
    with managed_session() as session:
        return session.query(models.Instance) \
                      .filter_by(project_id=project_id) \
                      .filter_by(deleted=False) \
                      .all()


def instance_get_by_reservation(_context, reservation_id):
    with managed_session() as session:
        return session.query(models.Instance) \
                      .filter_by(reservation_id=reservation_id) \
                      .filter_by(deleted=False) \
                      .all()


def instance_get_by_str(_context, str_id):
    return models.Instance.find_by_str(str_id)


def instance_get_fixed_address(_context, instance_id):
    with managed_session() as session:
        instance_ref = models.Instance.find(instance_id, session=session)
        if not instance_ref.fixed_ip:
            return None
        return instance_ref.fixed_ip['address']


def instance_get_floating_address(_context, instance_id):
    with managed_session() as session:
        instance_ref = models.Instance.find(instance_id, session=session)
        if not instance_ref.fixed_ip:
            return None
        if not instance_ref.fixed_ip.floating_ips:
            return None
        # NOTE(vish): this just returns the first floating ip
        return instance_ref.fixed_ip.floating_ips[0]['address']


def instance_get_host(context, instance_id):
    instance_ref = instance_get(context, instance_id)
    return instance_ref['host']


def instance_is_vpn(context, instance_id):
    instance_ref = instance_get(context, instance_id)
    return instance_ref['image_id'] == FLAGS.vpn_image_id


def instance_state(context, instance_id, state, description=None):
    instance_ref = instance_get(context, instance_id)
    instance_ref.set_state(state, description)


def instance_update(context, instance_id, values):
    instance_ref = instance_get(context, instance_id)
    for (key, value) in values.iteritems():
        instance_ref[key] = value
    instance_ref.save()


###################


def network_count(_context):
    return models.Network.count()


def network_count_allocated_ips(_context, network_id):
    with managed_session() as session:
        return session.query(models.FixedIp) \
                      .filter_by(network_id=network_id) \
                      .filter_by(allocated=True) \
                      .filter_by(deleted=False) \
                      .count()


def network_count_available_ips(_context, network_id):
    with managed_session() as session:
        return session.query(models.FixedIp) \
                      .filter_by(network_id=network_id) \
                      .filter_by(allocated=False) \
                      .filter_by(reserved=False) \
                      .filter_by(deleted=False) \
                      .count()


def network_count_reserved_ips(_context, network_id):
    with managed_session() as session:
        return session.query(models.FixedIp) \
                      .filter_by(network_id=network_id) \
                      .filter_by(reserved=True) \
                      .filter_by(deleted=False) \
                      .count()


def network_create(_context, values):
    network_ref = models.Network()
    for (key, value) in values.iteritems():
        network_ref[key] = value
    network_ref.save()
    return network_ref


def network_destroy(_context, network_id):
    with managed_session(autocommit=False) as session:
        # TODO(vish): do we have to use sql here?
        session.execute('update networks set deleted=1 where id=:id',
                        {'id': network_id})
        session.execute('update fixed_ips set deleted=1 where network_id=:id',
                        {'id': network_id})
        session.execute('update floating_ips set deleted=1 '
                        'where fixed_ip_id in '
                        '(select id from fixed_ips '
                        'where network_id=:id)',
                        {'id': network_id})
        session.execute('update network_indexes set network_id=NULL '
                        'where network_id=:id',
                        {'id': network_id})
        session.commit()


def network_get(_context, network_id):
    return models.Network.find(network_id)


# pylint: disable-msg=C0103
def network_get_associated_fixed_ips(_context, network_id):
    with managed_session() as session:
        return session.query(models.FixedIp) \
                      .filter_by(network_id=network_id) \
                      .filter(models.FixedIp.instance_id != None) \
                      .filter_by(deleted=False) \
                      .all()


def network_get_by_bridge(_context, bridge):
    with managed_session() as session:
        rv = session.query(models.Network) \
                    .filter_by(bridge=bridge) \
                    .filter_by(deleted=False) \
                    .first()
        if not rv:
            raise exception.NotFound('No network for bridge %s' % bridge)
        return rv


def network_get_host(context, network_id):
    network_ref = network_get(context, network_id)
    return network_ref['host']


def network_get_index(_context, network_id):
    with managed_session(autocommit=False) as session:
        network_index = session.query(models.NetworkIndex) \
                               .filter_by(network_id=None) \
                               .filter_by(deleted=False) \
                               .with_lockmode('update') \
                               .first()
        if not network_index:
            raise db.NoMoreNetworks()
        network_index['network'] = models.Network.find(network_id,
                                                       session=session)
        session.add(network_index)
        session.commit()
        return network_index['index']


def network_index_count(_context):
    return models.NetworkIndex.count()


def network_index_create(_context, values):
    network_index_ref = models.NetworkIndex()
    for (key, value) in values.iteritems():
        network_index_ref[key] = value
    network_index_ref.save()


def network_set_host(_context, network_id, host_id):
    with managed_session(autocommit=False) as session:
        network = session.query(models.Network) \
                         .filter_by(id=network_id) \
                         .filter_by(deleted=False) \
                         .with_lockmode('update') \
                         .first()
        if not network:
            raise exception.NotFound("Couldn't find network with %s" %
                                     network_id)
        # NOTE(vish): if with_lockmode isn't supported, as in sqlite,
        #             then this has concurrency issues
        if network.host:
            session.commit()
            return network['host']
        network['host'] = host_id
        session.add(network)
        session.commit()
        return network['host']


def network_update(context, network_id, values):
    network_ref = network_get(context, network_id)
    for (key, value) in values.iteritems():
        network_ref[key] = value
    network_ref.save()


###################


def project_get_network(_context, project_id):
    with managed_session() as session:
        rv = session.query(models.Network) \
                    .filter_by(project_id=project_id) \
                    .filter_by(deleted=False) \
                    .first()
        if not rv:
            raise exception.NotFound('No network for project: %s' % project_id)
        return rv


###################


def queue_get_for(_context, topic, physical_node_id):
    # FIXME(ja): this should be servername?
    return "%s.%s" % (topic, physical_node_id)

###################


def export_device_count(_context):
    return models.ExportDevice.count()


def export_device_create(_context, values):
    export_device_ref = models.ExportDevice()
    for (key, value) in values.iteritems():
        export_device_ref[key] = value
    export_device_ref.save()
    return export_device_ref


###################


def volume_allocate_shelf_and_blade(_context, volume_id):
    with managed_session(autocommit=False) as session:
        export_device = session.query(models.ExportDevice) \
                               .filter_by(volume=None) \
                               .filter_by(deleted=False) \
                               .with_lockmode('update') \
                               .first()
        # NOTE(vish): if with_lockmode isn't supported, as in sqlite,
        #             then this has concurrency issues
        if not export_device:
            raise db.NoMoreBlades()
        export_device.volume_id = volume_id
        session.add(export_device)
        session.commit()
        return (export_device.shelf_id, export_device.blade_id)


def volume_attached(context, volume_id, instance_id, mountpoint):
    volume_ref = volume_get(context, volume_id)
    volume_ref.instance_id = instance_id
    volume_ref['status'] = 'in-use'
    volume_ref['mountpoint'] = mountpoint
    volume_ref['attach_status'] = 'attached'
    volume_ref.save()


def volume_create(_context, values):
    volume_ref = models.Volume()
    for (key, value) in values.iteritems():
        volume_ref[key] = value
    volume_ref.save()
    return volume_ref


def volume_destroy(_context, volume_id):
    with managed_session(autocommit=False) as session:
        # TODO(vish): do we have to use sql here?
        session.execute('update volumes set deleted=1 where id=:id',
                        {'id': volume_id})
        session.execute('update export_devices set volume_id=NULL '
                        'where volume_id=:id',
                        {'id': volume_id})
        session.commit()


def volume_detached(context, volume_id):
    volume_ref = volume_get(context, volume_id)
    volume_ref['instance_id'] = None
    volume_ref['mountpoint'] = None
    volume_ref['status'] = 'available'
    volume_ref['attach_status'] = 'detached'
    volume_ref.save()


def volume_get(_context, volume_id):
    return models.Volume.find(volume_id)


def volume_get_all(_context):
    return models.Volume.all()


def volume_get_by_project(_context, project_id):
    with managed_session() as session:
        return session.query(models.Volume) \
                      .filter_by(project_id=project_id) \
                      .filter_by(deleted=False) \
                      .all()


def volume_get_by_str(_context, str_id):
    return models.Volume.find_by_str(str_id)


def volume_get_host(context, volume_id):
    volume_ref = volume_get(context, volume_id)
    return volume_ref['host']


def volume_get_shelf_and_blade(_context, volume_id):
    with managed_session() as session:
        export_device = session.query(models.ExportDevice) \
                               .filter_by(volume_id=volume_id) \
                               .first()
        if not export_device:
            raise exception.NotFound()
        return (export_device.shelf_id, export_device.blade_id)


def volume_update(context, volume_id, values):
    volume_ref = volume_get(context, volume_id)
    for (key, value) in values.iteritems():
        volume_ref[key] = value
    volume_ref.save()<|MERGE_RESOLUTION|>--- conflicted
+++ resolved
@@ -36,28 +36,27 @@
 ###################
 
 
+def service_destroy(context, service_id):
+    service_ref = service_get(context, service_id)
+    service_ref.delete()
+
 def service_get(_context, service_id):
     return models.Service.find(service_id)
 
 
-def service_get_by_args(_context, host, binary):
-    return models.Service.find_by_args(host, binary)
-
-
-<<<<<<< HEAD
-def daemon_get_all_by_topic(context, topic):
-    with managed_session() as session:
-        return session.query(models.Daemon) \
+def service_get_all_by_topic(context, topic):
+    with managed_session() as session:
+        return session.query(models.Service) \
                       .filter_by(deleted=False) \
                       .filter_by(topic=topic) \
                       .all()
 
 
-def daemon_get_all_compute_sorted(_context):
+def service_get_all_compute_sorted(_context):
     with managed_session() as session:
         # NOTE(vish): The intended query is below
-        #             SELECT daemons.*, inst_count.instance_count
-        #             FROM daemons LEFT OUTER JOIN
+        #             SELECT services.*, inst_count.instance_count
+        #             FROM services LEFT OUTER JOIN
         #             (SELECT host, count(*) AS instance_count
         #              FROM instances GROUP BY host) AS inst_count
         subq = session.query(models.Instance.host,
@@ -66,20 +65,20 @@
                       .group_by(models.Instance.host) \
                       .subquery()
         topic = 'compute'
-        return session.query(models.Daemon, subq.c.instance_count) \
+        return session.query(models.Service, subq.c.instance_count) \
                       .filter_by(topic=topic) \
                       .filter_by(deleted=False) \
-                      .outerjoin((subq, models.Daemon.host == subq.c.host)) \
+                      .outerjoin((subq, models.Service.host == subq.c.host)) \
                       .order_by(subq.c.instance_count) \
                       .all()
 
 
-def daemon_create(_context, values):
-    daemon_ref = models.Daemon()
-=======
+def service_get_by_args(_context, host, binary):
+    return models.Service.find_by_args(host, binary)
+
+
 def service_create(_context, values):
     service_ref = models.Service()
->>>>>>> 57a103b3
     for (key, value) in values.iteritems():
         service_ref[key] = value
     service_ref.save()
