--- conflicted
+++ resolved
@@ -39,43 +39,33 @@
 
 
 FLAGS = flags.FLAGS
-<<<<<<< HEAD
-flags.DEFINE_string('ca_file', 'cacert.pem', 'Filename of root CA')
+flags.DEFINE_string('ca_file', 'cacert.pem', _('Filename of root CA'))
 flags.DEFINE_string('key_file',
                     os.path.join('private', 'cakey.pem'),
-                    'Filename of private key')
+                    _('Filename of private key'))
 flags.DEFINE_string('crl_file', 'crl.pem',
-                    'Filename of root Certificate Revokation List')
-=======
-flags.DEFINE_string('ca_file', 'cacert.pem', _('Filename of root CA'))
->>>>>>> ff1575e7
+                    _('Filename of root Certificate Revokation List'))
 flags.DEFINE_string('keys_path', '$state_path/keys',
                     _('Where we keep our keys'))
 flags.DEFINE_string('ca_path', '$state_path/CA',
-<<<<<<< HEAD
-                    'Where we keep our root CA')
+                    _('Where we keep our root CA'))
 flags.DEFINE_boolean('use_project_ca', False,
-                     'Should we use a CA for each project?')
+                     _('Should we use a CA for each project?'))
 flags.DEFINE_string('user_cert_subject',
                     '/C=US/ST=California/L=MountainView/O=AnsoLabs/'
                     'OU=NovaDev/CN=%s-%s-%s',
-                    'Subject for certificate for users, '
-                    '%s for project, user, timestamp')
+                    _('Subject for certificate for users, '
+                    '%s for project, user, timestamp'))
 flags.DEFINE_string('project_cert_subject',
                     '/C=US/ST=California/L=MountainView/O=AnsoLabs/'
                     'OU=NovaDev/CN=project-ca-%s-%s',
-                    'Subject for certificate for projects, '
-                    '%s for project, timestamp')
+                    _('Subject for certificate for projects, '
+                    '%s for project, timestamp'))
 flags.DEFINE_string('vpn_cert_subject',
                     '/C=US/ST=California/L=MountainView/O=AnsoLabs/'
                     'OU=NovaDev/CN=project-vpn-%s-%s',
-                    'Subject for certificate for vpns, '
-                    '%s for project, timestamp')
-=======
-                    _('Where we keep our root CA'))
-flags.DEFINE_boolean('use_intermediate_ca', False,
-                     _('Should we use intermediate CAs for each project?'))
->>>>>>> ff1575e7
+                    _('Subject for certificate for vpns, '
+                    '%s for project, timestamp'))
 
 
 def ca_folder(project_id=None):
@@ -199,16 +189,8 @@
     tmpdir = tempfile.mkdtemp()
     keyfile = os.path.abspath(os.path.join(tmpdir, 'temp.key'))
     csrfile = os.path.join(tmpdir, 'temp.csr')
-<<<<<<< HEAD
     utils.execute("openssl genrsa -out %s %s" % (keyfile, bits))
     utils.execute("openssl req -new -key %s -out %s -batch -subj %s" %
-=======
-    logging.debug("openssl genrsa -out %s %s" % (keyfile, bits))
-    utils.runthis(_("Generating private key: %s"),
-                  "openssl genrsa -out %s %s" % (keyfile, bits))
-    utils.runthis(_("Generating CSR: %s"),
-                  "openssl req -new -key %s -out %s -batch -subj %s" %
->>>>>>> ff1575e7
                   (keyfile, csrfile, subject))
     private_key = open(keyfile).read()
     csr = open(csrfile).read()
@@ -225,15 +207,9 @@
 def _ensure_project_folder(project_id):
     if not os.path.exists(ca_path(project_id)):
         start = os.getcwd()
-<<<<<<< HEAD
         os.chdir(ca_folder())
         utils.execute("sh geninter.sh %s %s" %
                       (project_id, _project_cert_subject(project_id)))
-=======
-        os.chdir(FLAGS.ca_path)
-        utils.runthis(_("Generating intermediate CA: %s"),
-                      "sh geninter.sh %s" % (intermediate))
->>>>>>> ff1575e7
         os.chdir(start)
 
 
@@ -275,8 +251,7 @@
     csrfile = open(inbound, "w")
     csrfile.write(csr_text)
     csrfile.close()
-<<<<<<< HEAD
-    logging.debug("Flags path: %s", ca_folder)
+    logging.debug(_("Flags path: %s") % ca_folder)
     start = os.getcwd()
     # Change working dir to CA
     os.chdir(ca_folder)
@@ -284,16 +259,6 @@
                   "./openssl.cnf -infiles %s" % (outbound, inbound))
     out, _err = utils.execute("openssl x509 -in %s -serial -noout" % outbound)
     serial = out.rpartition("=")[2]
-=======
-    logging.debug(_("Flags path: %s") % ca_folder)
-    start = os.getcwd()
-    # Change working dir to CA
-    os.chdir(ca_folder)
-    utils.runthis(_("Signing cert: %s"),
-                  "openssl ca -batch -out %s/outbound.crt "
-                  "-config ./openssl.cnf -infiles %s/inbound.csr" %
-                  (tmpfolder, tmpfolder))
->>>>>>> ff1575e7
     os.chdir(start)
     with open(outbound, "r") as crtfile:
         return (serial, crtfile.read())
