--- conflicted
+++ resolved
@@ -135,10 +135,7 @@
         result = obj.communicate()
     obj.stdin.close()
     if obj.returncode:
-<<<<<<< HEAD
-=======
         LOG.debug(_("Result was %s") % (obj.returncode))
->>>>>>> 1e746ce1
         if check_exit_code and obj.returncode != 0:
             (stdout, stderr) = result
             raise ProcessExecutionError(exit_code=obj.returncode,
